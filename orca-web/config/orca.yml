--- conflicted
+++ resolved
@@ -39,13 +39,9 @@
   opa:
     enabled: false
     url: http://localhost:8181
-<<<<<<< HEAD
     policyLocation: opa/pipelines/datetimeslot
     resultKey: deny
-=======
-    policyLocation: v1/data/example/allow
->>>>>>> 7bc73d7f
-
+    
 keiko:
   queue:
     fillExecutorEachCycle: true
